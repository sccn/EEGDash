import time
from pathlib import Path

import pytest

<<<<<<< HEAD
from eegdash.api import EEGDash
from eegdash.dataset.dataset import EEGChallengeDataset
=======
from eegdash.api import EEGDash, EEGDashDataset
from eegdash.dataset import EEGChallengeDataset
>>>>>>> 4e7d9150

RELEASES = ["R1", "R2", "R3", "R4", "R5", "R6", "R7", "R8", "R9", "R10", "R11"]
FILES_PER_RELEASE = [1342, 1405, 1812, 3342, 3326, 1227, 3100, 2320, 2885, 2516, 3397]

RELEASE_FILES = list(zip(RELEASES, FILES_PER_RELEASE))

CACHE_DIR = (Path.home() / "mne_data" / "eeg_challenge_cache").resolve()
CACHE_DIR.mkdir(parents=True, exist_ok=True)


def _load_release(release):
    ds = EEGChallengeDataset(release=release, mini=False, cache_dir=CACHE_DIR)
    getattr(ds, "description", None)
    return ds


@pytest.fixture(scope="session")
def warmed_mongo():
    try:
        EEGDash()
    except Exception:
        pytest.skip("Mongo not reachable")


def test_eeg_challenge_dataset_initialization():
    """Test the initialization of EEGChallengeDataset."""
    dataset = EEGChallengeDataset(release="R5", mini=False, cache_dir=CACHE_DIR)

    release = "R5"
    expected_bucket_prefix = f"s3://nmdatasets/NeurIPS25/{release}_L100_bdf"
    assert dataset.s3_bucket == expected_bucket_prefix, (
        f"Unexpected s3_bucket: {dataset.s3_bucket} (expected {expected_bucket_prefix})"
    )

    # Expected components (kept explicit for readability & easier future edits)
    expected_dataset = "ds005509"
    expected_subject = "sub-NDARAC350XUM"
    expected_task = "DespicableMe"
    expected_suffix = (
        f"{expected_dataset}/{expected_subject}/eeg/"
        f"{expected_subject}_task-{expected_task}_eeg.set"
    )

    expected_full_path = f"{dataset.s3_bucket}/{expected_suffix}"
    first_file = dataset.datasets[0].s3file

    assert first_file == expected_full_path, (
        "Mismatch in first dataset s3 file path.\n"
        f"Got     : {first_file}\n"
        f"Expected: {expected_full_path}"
    )


@pytest.mark.parametrize("release, number_files", RELEASE_FILES)
def test_eeg_challenge_dataset_amount_files(release, number_files):
    dataset = EEGChallengeDataset(release=release, mini=False, cache_dir=CACHE_DIR)
    assert len(dataset.datasets) == number_files


@pytest.mark.parametrize("release", RELEASES)
def test_mongodb_load_benchmark(benchmark, warmed_mongo, release):
    # Group makes the report nicer when comparing releases
    benchmark.group = "EEGChallengeDataset.load"

    result = benchmark.pedantic(
        _load_release,
        args=(release,),
        iterations=1,  # I/O-bound → 1 iteration per round
        rounds=5,  # take min/median across several cold-ish runs
        warmup_rounds=1,  # do one warmup round
    )

    assert result is not None


@pytest.mark.parametrize("release", RELEASES)
def test_mongodb_load_under_sometime(release):
    start_time = time.perf_counter()
    _ = EEGChallengeDataset(release=release, cache_dir=CACHE_DIR)
    duration = time.perf_counter() - start_time
    assert duration < 30, f"{release} took {duration:.2f}s"


@pytest.mark.parametrize("mini", [True, False])
@pytest.mark.parametrize("release", RELEASES)
def test_consuming_one_raw(release, mini):
    if mini:
        cache_dir = CACHE_DIR / "mini"
        cache_dir.mkdir(parents=True, exist_ok=True)
    else:
        cache_dir = CACHE_DIR
    dataset_obj = EEGChallengeDataset(
        release=release,
        task="RestingState",
        cache_dir=cache_dir,
        mini=mini,
    )
    raw = dataset_obj.datasets[0].raw
    assert raw is not None


@pytest.mark.parametrize("eeg_dash_instance", [None, EEGDash()])
def test_eeg_dash_integration(eeg_dash_instance, release="R5", mini=True):
    dataset_obj = EEGChallengeDataset(
        release=release,
        task="RestingState",
        cache_dir=CACHE_DIR,
        mini=mini,
        eeg_dash_instance=eeg_dash_instance,
    )
    raw = dataset_obj.datasets[0].raw
    assert raw is not None


def test_eeg_dash_integration_warning():
    """Test that EEGChallengeDataset emits the expected UserWarning on init."""
    release = "R5"
    mini = True
    with pytest.warns(UserWarning) as record:
        _ = EEGChallengeDataset(
            release=release,
            task="RestingState",
            cache_dir=CACHE_DIR,
            mini=mini,
        )
    # There may be multiple warnings, check that at least one matches expected text
    found = any("EEG 2025 Competition Data Notice" in str(w.message) for w in record)
    assert found, (
        "Expected competition warning not found in warnings emitted by EEGChallengeDataset"
    )


def test_eeg_dashdataset():
    """Test that EEGDashDataset emits the expected UserWarning on init."""
    with pytest.warns(UserWarning) as record:
        _ = EEGDashDataset(
            dataset="ds005505",
            task="RestingState",
            cache_dir=CACHE_DIR,
        )
    # There may be multiple warnings, check that at least one matches expected text
    found = any("EEG 2025 Competition Data Notice" in str(w.message) for w in record)
    assert found, (
        "Expected competition warning not found in warnings emitted by EEGChallengeDataset"
    )<|MERGE_RESOLUTION|>--- conflicted
+++ resolved
@@ -3,13 +3,8 @@
 
 import pytest
 
-<<<<<<< HEAD
-from eegdash.api import EEGDash
-from eegdash.dataset.dataset import EEGChallengeDataset
-=======
 from eegdash.api import EEGDash, EEGDashDataset
 from eegdash.dataset import EEGChallengeDataset
->>>>>>> 4e7d9150
 
 RELEASES = ["R1", "R2", "R3", "R4", "R5", "R6", "R7", "R8", "R9", "R10", "R11"]
 FILES_PER_RELEASE = [1342, 1405, 1812, 3342, 3326, 1227, 3100, 2320, 2885, 2516, 3397]
