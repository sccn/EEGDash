--- conflicted
+++ resolved
@@ -35,10 +35,6 @@
 ]
 
 [project.urls]
-<<<<<<< HEAD
-Homepage = "https://eegdash.org"
-Issues = "https://github.com/sccn/EEGDash/issues"
-=======
 Homepage = "https://github.com/sccn/EEG-Dash-Data"
 Issues   = "https://github.com/sccn/EEG-Dash-Data/issues"
 
@@ -68,5 +64,4 @@
 [pytest]
 testpaths        = ["test"]
 python_files     = ["test_*.py", "*_test.py"]
-python_functions = ["test_*"]
->>>>>>> f4dd96ea
+python_functions = ["test_*"]