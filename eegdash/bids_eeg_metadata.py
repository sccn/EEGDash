--- conflicted
+++ resolved
@@ -2,10 +2,8 @@
 from pathlib import Path
 from typing import Any
 
-<<<<<<< HEAD
-=======
 import pandas as pd
->>>>>>> a37f0f4b
+
 from mne_bids import BIDSPath
 
 from .const import ALLOWED_QUERY_FIELDS
