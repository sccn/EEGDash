# EEG-Dash
To leverage recent and ongoing advancements in large-scale computational methods and to ensure the preservation of scientific data generated from publicly funded research, the EEG-DaSh data archive will create a data-sharing resource for MEEG (EEG, MEG) data contributed by collaborators for machine learning (ML) and deep learning (DL) applications. 

## Data source
The data in EEG-DaSh originates from a collaboration involving 25 laboratories, encompassing 27,053 participants. This extensive collection includes MEEG data, which is a combination of EEG and MEG signals. The data is sourced from various studies conducted by these labs, involving both healthy subjects and clinical populations with conditions such as ADHD, depression, schizophrenia, dementia, autism, and psychosis. Additionally, data spans different mental states like sleep, meditation, and cognitive tasks. In addition, EEG-DaSh will also incorporate data converted from NEMAR, which includes a subset of the 330 MEEG BIDS-formatted datasets available on OpenNeuro, further expanding the archive with well-curated, standardized neuroelectromagnetic data.

## Data formatting
The data in EEG-DaSh is formatted to facilitate machine learning (ML) and deep learning (DL) applications by using a simplified structure commonly adopted by these communities. This will involve converting raw MEEG data into a matrix format, where samples (e.g., individual EEG or MEG recordings) are represented by rows, and values (such as time or channel data) are represented by columns. The data is also divided into training and testing sets, with 80% of the data allocated for training and 20% for testing, ensuring a balanced representation of relevant labels across sets. Hierarchical Event Descriptor (HED) tags will be used to annotate labels, which will be stored in a text table, and detailed metadata, including dataset origins and methods. This formatting process will ensure that data is ready for ML/DL models, allowing for efficient training and testing of algorithms while preserving data integrity and reusability.

![Screenshot 2024-10-03 at 09 07 28](https://github.com/user-attachments/assets/b30a79bb-0d94-410a-843c-44c3fcea01fc)

## Data access
The data in EEG-DaSh is formatted to facilitate machine learning (ML) and deep learning (DL) applications by using a simplified structure commonly adopted by these communities. This will involve converting raw MEEG data into a matrix format, where samples (e.g., individual EEG or MEG recordings) are represented by rows, and values (such as time or channel data) are represented by columns. The data is also divided into training and testing sets, with 80% of the data allocated for training and 20% for testing, ensuring a balanced representation of relevant labels across sets. Hierarchical Event Descriptor (HED) tags will be used to annotate labels, which will be stored in a text table, and detailed metadata, including dataset origins and methods. This formatting process will ensure that data is ready for ML/DL models, allowing for efficient training and testing of algorithms while preserving data integrity and reusability.
<<<<<<< HEAD

The data in EEG-DaSh is accessed through Python and MATLAB libraries specifically designed for this platform. These libraries will use objects compatible with deep learning data storage formats in each language, such as <i>Torchvision.dataset</i> in Python and <i>DataStore</i> in MATLAB. Users can dynamically fetch data from the EEG-DaSh server which is then cached locally. 

### AWS S3

Coming soon...

### EEG-Dash API
=======

The data in EEG-DaSh is accessed through Python and MATLAB libraries specifically designed for this platform. These libraries will use objects compatible with deep learning data storage formats in each language, such as <i>Torchvision.dataset</i> in Python and <i>DataStore</i> in MATLAB. Users can dynamically fetch data from the EEG-DaSh server which is then cached locally. 

### Python data access

To create a local object for accessing the database, use the following code:

```python
EEGDashInstance = EEGDash()
```

Once the object is instantiated, it can be utilized to search datasets. Providing an empty parameter will search the entire database and return all available datasets.

```python
EEGDashInstance.find()
```

Additionally, users can search for a specific dataset by specifying criteria.

```python
EEGDashInstance.find({'task': 'Simon'})
```

After locating the desired dataset, users can download it locally by executing the following command:

```python
EEGDashInstance.get({'task': 'Simon'})
```

## Education

We organize workshops and educational events to foster cross-cultural education and student training, offering both online and in-person opportunities in collaboration with US and Israeli partners. There is no event planned for 2024. Events for 2025 will be advertised on the EEGLABNEWS mailing list so make sure to [subscribe](https://sccn.ucsd.edu/mailman/listinfo/eeglabnews).

## About EEG-DaSh

EEG-DaSh is a collaborative initiative between the United States and Israel, supported by the National Science Foundation (NSF). The partnership brings together experts from the Swartz Center for Computational Neuroscience (SCCN) at the University of California San Diego (UCSD) and Ben-Gurion University (BGU) in Israel. 

![Screenshot 2024-10-03 at 09 14 06](https://github.com/user-attachments/assets/327639d3-c3b4-46b1-9335-37803209b0d3)


>>>>>>> 555dca0d

Coming soon...

## Education

We organize workshops and educational events to foster cross-cultural education and student training, offering both online and in-person opportunities in collaboration with US and Israeli partners. There is no event planned for 2024. Events for 2025 will be advertised on the EEGLABNEWS mailing list so make sure to [subscribe](https://sccn.ucsd.edu/mailman/listinfo/eeglabnews).

## About EEG-DaSh

EEG-DaSh is a collaborative initiative between the United States and Israel, supported by the National Science Foundation (NSF). The partnership brings together experts from the Swartz Center for Computational Neuroscience (SCCN) at the University of California San Diego (UCSD) and Ben-Gurion University (BGU) in Israel. 

![Screenshot 2024-10-03 at 09 14 06](https://github.com/user-attachments/assets/327639d3-c3b4-46b1-9335-37803209b0d3)



<|MERGE_RESOLUTION|>--- conflicted
+++ resolved
@@ -11,16 +11,6 @@
 
 ## Data access
 The data in EEG-DaSh is formatted to facilitate machine learning (ML) and deep learning (DL) applications by using a simplified structure commonly adopted by these communities. This will involve converting raw MEEG data into a matrix format, where samples (e.g., individual EEG or MEG recordings) are represented by rows, and values (such as time or channel data) are represented by columns. The data is also divided into training and testing sets, with 80% of the data allocated for training and 20% for testing, ensuring a balanced representation of relevant labels across sets. Hierarchical Event Descriptor (HED) tags will be used to annotate labels, which will be stored in a text table, and detailed metadata, including dataset origins and methods. This formatting process will ensure that data is ready for ML/DL models, allowing for efficient training and testing of algorithms while preserving data integrity and reusability.
-<<<<<<< HEAD
-
-The data in EEG-DaSh is accessed through Python and MATLAB libraries specifically designed for this platform. These libraries will use objects compatible with deep learning data storage formats in each language, such as <i>Torchvision.dataset</i> in Python and <i>DataStore</i> in MATLAB. Users can dynamically fetch data from the EEG-DaSh server which is then cached locally. 
-
-### AWS S3
-
-Coming soon...
-
-### EEG-Dash API
-=======
 
 The data in EEG-DaSh is accessed through Python and MATLAB libraries specifically designed for this platform. These libraries will use objects compatible with deep learning data storage formats in each language, such as <i>Torchvision.dataset</i> in Python and <i>DataStore</i> in MATLAB. Users can dynamically fetch data from the EEG-DaSh server which is then cached locally. 
 
@@ -60,9 +50,6 @@
 
 ![Screenshot 2024-10-03 at 09 14 06](https://github.com/user-attachments/assets/327639d3-c3b4-46b1-9335-37803209b0d3)
 
-
->>>>>>> 555dca0d
-
 Coming soon...
 
 ## Education
